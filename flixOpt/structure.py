--- conflicted
+++ resolved
@@ -395,12 +395,7 @@
 
     @property
     def label_full(self) -> str:
-<<<<<<< HEAD
-        #TODO: __ as delimiter?
-        return f'{self.element.label_full}_{self._label}' if self._label else self.element.label_full
-=======
         return f'{self.element.label_full}__{self._label}' if self._label else self.element.label_full
->>>>>>> 285c2366
 
     @property
     def label(self):
